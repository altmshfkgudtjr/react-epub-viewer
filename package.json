--- conflicted
+++ resolved
@@ -53,11 +53,7 @@
     "@testing-library/react": "13.3.0",
     "@testing-library/user-event": "14.4.3",
     "@types/jest": "26.0.24",
-<<<<<<< HEAD
     "@types/node": "16.11.60",
-=======
-    "@types/node": "16.11.51",
->>>>>>> 2867dcd7
     "@types/react": "17.0.48",
     "@types/react-dom": "17.0.17",
     "@types/styled-components": "5.1.26",
