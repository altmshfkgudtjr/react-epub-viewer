--- conflicted
+++ resolved
@@ -38,13 +38,8 @@
     "postcompile": "cp -r ./src/types ./lib/types"
   },
   "dependencies": {
-<<<<<<< HEAD
     "epubjs": "0.3.93",
-    "react-scripts": "5.0.0"
-=======
     "react-scripts": "5.0.1"
-    "epubjs": "0.3.93",
->>>>>>> 8c8b17bd
   },
   "devDependencies": {
     "@babel/cli": "7.18.10",
