{
  "name": "react-epub-viewer",
  "version": "0.2.0",
  "author": {
    "name": "NB",
    "email": "altmshfkgudtjr@naver.com"
  },
  "description": "Epub viewer for React.js powered by Epub.js",
  "license": "MIT",
  "private": false,
  "keywords": [
    "epub",
    "viewer",
    "React"
  ],
  "main": "lib/modules/index.js",
  "files": [
    "lib",
    "README.md"
  ],
  "homepage": "https://altmshfkgudtjr.github.io/react-epub-viewer",
  "repository": {
    "type": "git",
    "url": "https://github.com/altmshfkgudtjr/react-epub-viewer"
  },
  "bugs": {
    "url": "https://github.com/altmshfkgudtjr/react-epub-viewer/issues",
    "email": "altmshfkgudtjr@naver.com"
  },
  "scripts": {
    "start": "react-scripts start",
    "prebuild": "react-scripts test --watchAll=false --passWithNoTests",
    "build": " react-scripts build",
    "test": "react-scripts test",
    "clean": "rimraf lib",
    "precompile": "react-scripts test --watchAll=false --passWithNoTests && yarn clean",
    "compile": "babel src --out-dir lib --extensions .ts,.tsx",
    "postcompile": "cp -r ./src/types ./lib/types"
  },
  "dependencies": {
    "react-scripts": "5.0.1"
    "epubjs": "0.3.93",
  },
  "devDependencies": {
    "@babel/cli": "7.18.10",
    "@babel/plugin-proposal-class-properties": "7.18.6",
    "@babel/plugin-proposal-object-rest-spread": "7.18.9",
    "@babel/plugin-proposal-optional-chaining": "7.18.9",
    "@babel/preset-env": "7.18.10",
    "@babel/preset-react": "7.18.6",
    "@babel/preset-typescript": "7.18.6",
    "@testing-library/jest-dom": "5.16.5",
    "@testing-library/react": "13.3.0",
    "@testing-library/user-event": "14.4.3",
    "@types/jest": "26.0.24",
    "@types/node": "16.11.60",
    "@types/react": "17.0.48",
    "@types/react-dom": "17.0.17",
    "@types/styled-components": "5.1.26",
<<<<<<< HEAD
    "@typescript-eslint/eslint-plugin": "5.38.0",
=======
    "@typescript-eslint/eslint-plugin": "5.35.1",
>>>>>>> 3288010b
    "babel-plugin-module-resolver": "4.0.0",
    "eslint": "8.24.0",
    "eslint-config-prettier": "8.5.0",
    "eslint-plugin-react": "7.31.8",
    "eslint-plugin-react-hooks": "4.6.0",
    "prettier": "2.7.1",
    "react": "17.0.2",
    "react-dom": "17.0.2",
    "styled-components": "5.3.5",
    "typescript": "4.8.3"
  },
  "peerDependencies": {
    "react": ">=17.0.1",
    "react-dom": ">=17.0.1"
  },
  "eslintConfig": {
    "extends": [
      "react-app",
      "react-app/jest"
    ]
  },
  "browserslist": {
    "production": [
      ">0.2%",
      "not dead",
      "not op_mini all"
    ],
    "development": [
      "last 1 chrome version",
      "last 1 firefox version",
      "last 1 safari version"
    ]
  },
  "types": "lib/types/index.d.ts"
}<|MERGE_RESOLUTION|>--- conflicted
+++ resolved
@@ -57,11 +57,7 @@
     "@types/react": "17.0.48",
     "@types/react-dom": "17.0.17",
     "@types/styled-components": "5.1.26",
-<<<<<<< HEAD
     "@typescript-eslint/eslint-plugin": "5.38.0",
-=======
-    "@typescript-eslint/eslint-plugin": "5.35.1",
->>>>>>> 3288010b
     "babel-plugin-module-resolver": "4.0.0",
     "eslint": "8.24.0",
     "eslint-config-prettier": "8.5.0",
