{
  "name": "react-epub-viewer",
  "version": "0.2.0",
  "author": {
    "name": "NB",
    "email": "altmshfkgudtjr@naver.com"
  },
  "description": "Epub viewer for React.js powered by Epub.js",
  "license": "MIT",
  "private": false,
  "keywords": [
    "epub",
    "viewer",
    "React"
  ],
  "main": "lib/modules/index.js",
  "files": [
    "lib",
    "README.md"
  ],
  "homepage": "https://altmshfkgudtjr.github.io/react-epub-viewer",
  "repository": {
    "type": "git",
    "url": "https://github.com/altmshfkgudtjr/react-epub-viewer"
  },
  "bugs": {
    "url": "https://github.com/altmshfkgudtjr/react-epub-viewer/issues",
    "email": "altmshfkgudtjr@naver.com"
  },
  "scripts": {
    "start": "react-scripts start",
    "prebuild": "react-scripts test --watchAll=false --passWithNoTests",
    "build": " react-scripts build",
    "test": "react-scripts test",
    "clean": "rimraf lib",
    "precompile": "react-scripts test --watchAll=false --passWithNoTests && yarn clean",
    "compile": "babel src --out-dir lib --extensions .ts,.tsx",
    "postcompile": "cp -r ./src/types ./lib/types"
  },
  "dependencies": {
    "react-scripts": "5.0.1"
    "epubjs": "0.3.93",
  },
  "devDependencies": {
    "@babel/cli": "7.18.10",
    "@babel/plugin-proposal-class-properties": "7.18.6",
    "@babel/plugin-proposal-object-rest-spread": "7.18.9",
    "@babel/plugin-proposal-optional-chaining": "7.18.9",
    "@babel/preset-env": "7.18.10",
    "@babel/preset-react": "7.18.6",
    "@babel/preset-typescript": "7.18.6",
    "@testing-library/jest-dom": "5.16.5",
    "@testing-library/react": "13.3.0",
<<<<<<< HEAD
    "@testing-library/user-event": "12.8.3",
    "@types/jest": "29.0.3",
    "@types/node": "16.11.49",
=======
    "@testing-library/user-event": "14.4.3",
    "@types/jest": "26.0.24",
    "@types/node": "16.11.60",
>>>>>>> e4517229
    "@types/react": "17.0.48",
    "@types/react-dom": "17.0.17",
    "@types/styled-components": "5.1.26",
    "@typescript-eslint/eslint-plugin": "5.35.1",
    "babel-plugin-module-resolver": "4.1.0",
    "eslint": "8.24.0",
    "eslint-config-prettier": "8.5.0",
    "eslint-plugin-react": "7.31.8",
    "eslint-plugin-react-hooks": "4.6.0",
    "prettier": "2.7.1",
    "react": "17.0.2",
    "react-dom": "17.0.2",
    "styled-components": "5.3.5",
    "typescript": "4.8.3"
  },
  "peerDependencies": {
    "react": ">=17.0.1",
    "react-dom": ">=17.0.1"
  },
  "eslintConfig": {
    "extends": [
      "react-app",
      "react-app/jest"
    ]
  },
  "browserslist": {
    "production": [
      ">0.2%",
      "not dead",
      "not op_mini all"
    ],
    "development": [
      "last 1 chrome version",
      "last 1 firefox version",
      "last 1 safari version"
    ]
  },
  "types": "lib/types/index.d.ts"
}<|MERGE_RESOLUTION|>--- conflicted
+++ resolved
@@ -51,15 +51,9 @@
     "@babel/preset-typescript": "7.18.6",
     "@testing-library/jest-dom": "5.16.5",
     "@testing-library/react": "13.3.0",
-<<<<<<< HEAD
-    "@testing-library/user-event": "12.8.3",
+    "@testing-library/user-event": "14.4.3",
     "@types/jest": "29.0.3",
-    "@types/node": "16.11.49",
-=======
-    "@testing-library/user-event": "14.4.3",
-    "@types/jest": "26.0.24",
     "@types/node": "16.11.60",
->>>>>>> e4517229
     "@types/react": "17.0.48",
     "@types/react-dom": "17.0.17",
     "@types/styled-components": "5.1.26",
