--- conflicted
+++ resolved
@@ -57,15 +57,9 @@
     "@types/react": "17.0.48",
     "@types/react-dom": "17.0.17",
     "@types/styled-components": "5.1.26",
-<<<<<<< HEAD
-    "@typescript-eslint/eslint-plugin": "5.33.1",
+    "@typescript-eslint/eslint-plugin": "5.35.1",
     "babel-plugin-module-resolver": "4.1.0",
-    "eslint": "8.22.0",
-=======
-    "@typescript-eslint/eslint-plugin": "5.35.1",
-    "babel-plugin-module-resolver": "4.0.0",
     "eslint": "8.24.0",
->>>>>>> 3288010b
     "eslint-config-prettier": "8.5.0",
     "eslint-plugin-react": "7.31.8",
     "eslint-plugin-react-hooks": "4.6.0",
